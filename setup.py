--- conflicted
+++ resolved
@@ -10,11 +10,7 @@
 
 setup(
     name='pytr',
-<<<<<<< HEAD
-    version='0.1.6',
-=======
     version='0.1.7',
->>>>>>> 843a0cef
     description='Use TradeRepublic in terminal',
     long_description=readme(),
     long_description_content_type='text/markdown',
